--- conflicted
+++ resolved
@@ -335,13 +335,8 @@
 //   - localfs:///data/storage/logs?create-dirs=true&permissions=0755
 //
 // Supported schemes: s3, oss, localfs, file
-<<<<<<< HEAD
-// Common parameters: region-id/region, endpoint, shared-pool-id
-// AWS/S3 parameters: access-key, secret-access-key, session-token, assume-role-arn/role-arn, s3-force-path-style/force-path-style
-=======
 // Common parameters: region-id, endpoint, shared-pool-id
 // AWS/S3 parameters: access-key, secret-access-key, session-token, assume-role-arn/role-arn, s3-force-path-style
->>>>>>> 67671f4f
 // OSS parameters: access-key, secret-access-key, session-token, assume-role-arn/role-arn
 // LocalFS parameters: create-dirs, permissions
 func NewFromURI(uriStr string) (*MeteringConfig, error) {
@@ -403,16 +398,7 @@
 	queryParams := parsedURL.Query()
 
 	// Common parameters
-<<<<<<< HEAD
-	// Support both "region-id" and "region" parameter names
-	regionID := queryParams.Get("region-id")
-	if regionID == "" {
-		regionID = queryParams.Get("region")
-	}
-	if regionID != "" {
-=======
 	if regionID := queryParams.Get("region-id"); regionID != "" {
->>>>>>> 67671f4f
 		config.Region = regionID
 	}
 	if prefix := queryParams.Get("prefix"); prefix != "" {
@@ -452,16 +438,7 @@
 			awsConfig.AssumeRoleARN = roleARN
 			hasAWSConfig = true
 		}
-<<<<<<< HEAD
-		// Support both "s3-force-path-style" and "force-path-style" parameter names
-		forcePathStyle := queryParams.Get("s3-force-path-style")
-		if forcePathStyle == "" {
-			forcePathStyle = queryParams.Get("force-path-style")
-		}
-		if forcePathStyle == "true" {
-=======
 		if forcePathStyle := queryParams.Get("s3-force-path-style"); forcePathStyle == "true" {
->>>>>>> 67671f4f
 			awsConfig.S3ForcePathStyle = true
 			hasAWSConfig = true
 		}
