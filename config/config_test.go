package config

import (
	"encoding/json"
	"os"
	"testing"

	"github.com/BurntSushi/toml"
	"github.com/pingcap/metering_sdk/storage"
	"github.com/stretchr/testify/assert"
	"go.uber.org/zap"
	"gopkg.in/yaml.v3"
)

func TestDefaultConfig(t *testing.T) {
	cfg := DefaultConfig()

	assert.False(t, cfg.Debug, "Default config should have Debug=false")
	assert.NotNil(t, cfg.Logger, "Default config should have a non-nil logger")
}

func TestNewDebugConfig(t *testing.T) {
	cfg := NewDebugConfig()

	assert.True(t, cfg.Debug, "Debug config should have Debug=true")
	assert.NotNil(t, cfg.Logger, "Debug config should have a non-nil logger")
}

func TestWithDebugSmartUpgrade(t *testing.T) {
	// Test smart upgrade: upgrade from nop logger to development logger
	cfg := DefaultConfig().WithDebug(true)

	assert.True(t, cfg.Debug, "Expected Debug=true")

	// Check if logger is upgraded (not nop logger)
	// We can't directly compare with zap.NewNop() as it creates a new instance each time
	// Instead, check that it's not the original nop logger by checking if it has core functionality
	assert.NotNil(t, cfg.Logger, "Logger should not be nil")
}

func TestWithDebugPreserveCustomLogger(t *testing.T) {
	// Test preserve custom logger: should not overwrite user-set logger
	customLogger, _ := zap.NewDevelopment()
	cfg := DefaultConfig().WithLogger(customLogger).WithDebug(true)

	assert.True(t, cfg.Debug, "Expected Debug=true")
	assert.Equal(t, customLogger, cfg.Logger, "Custom logger should be preserved when enabling debug mode")
}

func TestWithDevelopmentLogger(t *testing.T) {
	cfg := DefaultConfig().WithDevelopmentLogger()

	assert.True(t, cfg.Debug, "Development logger should set Debug=true")
	assert.NotNil(t, cfg.Logger, "Development logger should set a non-nil logger")
}

func TestWithProductionLogger(t *testing.T) {
	cfg := DefaultConfig().WithProductionLogger()

	assert.False(t, cfg.Debug, "Production logger should set Debug=false")
	assert.NotNil(t, cfg.Logger, "Production logger should set a non-nil logger")
}

func TestGetLogger(t *testing.T) {
	// Test nil logger handling
	cfg := &Config{Logger: nil}
	logger := cfg.GetLogger()

	assert.NotNil(t, logger, "GetLogger should never return nil")

	// Test non-nil logger return
	customLogger, _ := zap.NewDevelopment()
	cfg.Logger = customLogger
	logger = cfg.GetLogger()

	assert.Equal(t, customLogger, logger, "GetLogger should return the set logger")
}

func TestChainedMethods(t *testing.T) {
	// Test chained calls
	cfg := DefaultConfig().
		WithDebug(true).
		WithDevelopmentLogger()

	assert.True(t, cfg.Debug, "Chained methods should result in Debug=true")
	assert.NotNil(t, cfg.Logger, "Chained methods should result in a non-nil logger")
}

func TestWithOverwriteExisting(t *testing.T) {
	t.Run("default overwrite setting", func(t *testing.T) {
		cfg := DefaultConfig()
		assert.False(t, cfg.OverwriteExisting, "Default config should have OverwriteExisting = false")
	})

	t.Run("enable overwrite", func(t *testing.T) {
		cfg := DefaultConfig().WithOverwriteExisting(true)
		assert.True(t, cfg.OverwriteExisting, "OverwriteExisting should be true after calling WithOverwriteExisting(true)")
	})

	t.Run("disable overwrite", func(t *testing.T) {
		cfg := DefaultConfig().WithOverwriteExisting(true).WithOverwriteExisting(false)
		assert.False(t, cfg.OverwriteExisting, "OverwriteExisting should be false after calling WithOverwriteExisting(false)")
	})

	t.Run("chained with other methods", func(t *testing.T) {
		cfg := DefaultConfig().
			WithDebug(true).
			WithOverwriteExisting(true).
			WithDebug(false)

		assert.True(t, cfg.OverwriteExisting, "OverwriteExisting should remain true after other method calls")
	})
}

func TestMeteringConfig_ToProviderConfig(t *testing.T) {
	tests := []struct {
		name           string
		meteringConfig *MeteringConfig
		expectedType   storage.ProviderType
		validateFunc   func(t *testing.T, cfg *storage.ProviderConfig)
	}{
		{
			name: "S3 configuration with assume role",
			meteringConfig: NewMeteringConfig().
				WithS3("us-west-2", "test-bucket").
				WithAWSRoleARN("arn:aws:iam::123456789012:role/TestRole").
				WithPrefix("test-prefix"),
			expectedType: storage.ProviderTypeS3,
			validateFunc: func(t *testing.T, cfg *storage.ProviderConfig) {
				assert.Equal(t, "us-west-2", cfg.Region)
				assert.Equal(t, "test-bucket", cfg.Bucket)
				assert.Equal(t, "test-prefix", cfg.Prefix)
				assert.NotNil(t, cfg.AWS)
				assert.Equal(t, "arn:aws:iam::123456789012:role/TestRole", cfg.AWS.AssumeRoleARN)
			},
		},
		{
			name: "OSS configuration with assume role",
			meteringConfig: NewMeteringConfig().
				WithOSS("oss-cn-hangzhou", "test-bucket").
				WithOSSRoleARN("acs:ram::123456789012:role/TestRole").
				WithPrefix("test-prefix"),
			expectedType: storage.ProviderTypeOSS,
			validateFunc: func(t *testing.T, cfg *storage.ProviderConfig) {
				assert.Equal(t, "oss-cn-hangzhou", cfg.Region)
				assert.Equal(t, "test-bucket", cfg.Bucket)
				assert.Equal(t, "test-prefix", cfg.Prefix)
				assert.NotNil(t, cfg.OSS)
				assert.Equal(t, "acs:ram::123456789012:role/TestRole", cfg.OSS.AssumeRoleARN)
			},
		},
		{
			name: "LocalFS configuration",
			meteringConfig: NewMeteringConfig().
				WithLocalFS("/tmp/test-data").
				WithPrefix("test-prefix"),
			expectedType: storage.ProviderTypeLocalFS,
			validateFunc: func(t *testing.T, cfg *storage.ProviderConfig) {
				assert.Equal(t, "test-prefix", cfg.Prefix)
				assert.NotNil(t, cfg.LocalFS)
				assert.Equal(t, "/tmp/test-data", cfg.LocalFS.BasePath)
				assert.True(t, cfg.LocalFS.CreateDirs)
			},
		},
	}

	for _, tt := range tests {
		t.Run(tt.name, func(t *testing.T) {
			providerCfg := tt.meteringConfig.ToProviderConfig()
			assert.Equal(t, tt.expectedType, providerCfg.Type)
			tt.validateFunc(t, providerCfg)
		})
	}
}

func TestMeteringConfig_BusinessConfig(t *testing.T) {
	cfg := NewMeteringConfig().
		WithSharedPoolID("pool-123")

	assert.Equal(t, "pool-123", cfg.SharedPoolID)
	assert.Equal(t, "pool-123", cfg.GetSharedPoolID())
}

func TestMeteringConfig_ChainedMethods(t *testing.T) {
	cfg := NewMeteringConfig().
		WithS3("us-east-1", "my-bucket").
		WithAWSRoleARN("arn:aws:iam::123456789012:role/MyRole").
		WithPrefix("data").
		WithSharedPoolID("shared-001")

	providerCfg := cfg.ToProviderConfig()

	assert.Equal(t, storage.ProviderTypeS3, providerCfg.Type)
	assert.Equal(t, "us-east-1", providerCfg.Region)
	assert.Equal(t, "my-bucket", providerCfg.Bucket)
	assert.Equal(t, "data", providerCfg.Prefix)
	assert.NotNil(t, providerCfg.AWS)
	assert.Equal(t, "arn:aws:iam::123456789012:role/MyRole", providerCfg.AWS.AssumeRoleARN)
	assert.Equal(t, "shared-001", cfg.SharedPoolID)
	assert.Equal(t, "shared-001", cfg.GetSharedPoolID())
}

// TestMeteringConfig_YAML tests YAML serialization and deserialization from file
func TestMeteringConfig_YAML(t *testing.T) {
	// Read YAML configuration from file
	yamlData, err := os.ReadFile("testdata/s3_config.yaml")
	assert.NoError(t, err, "Failed to read YAML test file")

	// Deserialize from YAML
	var config MeteringConfig
	err = yaml.Unmarshal(yamlData, &config)
	assert.NoError(t, err, "Failed to unmarshal YAML configuration")

	// Verify fields
	assert.Equal(t, storage.ProviderTypeS3, config.Type)
	assert.Equal(t, "us-west-2", config.Region)
	assert.Equal(t, "test-bucket", config.Bucket)
	assert.Equal(t, "test-prefix", config.Prefix)
	assert.Equal(t, "shared-pool-001", config.SharedPoolID)
	assert.NotNil(t, config.AWS)
	assert.Equal(t, "arn:aws:iam::123456789012:role/TestRole", config.AWS.AssumeRoleARN)
	assert.True(t, config.AWS.S3ForcePathStyle)

	// Test round-trip: serialize back to YAML and verify
	serializedData, err := yaml.Marshal(&config)
	assert.NoError(t, err, "Failed to marshal configuration back to YAML")

	var roundTripConfig MeteringConfig
	err = yaml.Unmarshal(serializedData, &roundTripConfig)
	assert.NoError(t, err, "Failed to unmarshal round-trip YAML")
	assert.Equal(t, config, roundTripConfig, "Round-trip YAML should preserve all data")
}

// TestMeteringConfig_JSON tests JSON serialization and deserialization from file
func TestMeteringConfig_JSON(t *testing.T) {
	// Read JSON configuration from file
	jsonData, err := os.ReadFile("testdata/oss_config.json")
	assert.NoError(t, err, "Failed to read JSON test file")

	// Deserialize from JSON
	var config MeteringConfig
	err = json.Unmarshal(jsonData, &config)
	assert.NoError(t, err, "Failed to unmarshal JSON configuration")

	// Verify fields
	assert.Equal(t, storage.ProviderTypeOSS, config.Type)
	assert.Equal(t, "oss-cn-hangzhou", config.Region)
	assert.Equal(t, "test-bucket", config.Bucket)
	assert.Equal(t, "oss-prefix", config.Prefix)
	assert.Equal(t, "shared-pool-002", config.SharedPoolID)
	assert.NotNil(t, config.OSS)
	assert.Equal(t, "acs:ram::123456789012:role/TestRole", config.OSS.AssumeRoleARN)

	// Test round-trip: serialize back to JSON and verify
	serializedData, err := json.Marshal(&config)
	assert.NoError(t, err, "Failed to marshal configuration back to JSON")

	var roundTripConfig MeteringConfig
	err = json.Unmarshal(serializedData, &roundTripConfig)
	assert.NoError(t, err, "Failed to unmarshal round-trip JSON")
	assert.Equal(t, config, roundTripConfig, "Round-trip JSON should preserve all data")
}

// TestMeteringConfig_TOML tests TOML serialization and deserialization from file
func TestMeteringConfig_TOML(t *testing.T) {
	// Read TOML configuration from file
	tomlData, err := os.ReadFile("testdata/localfs_config.toml")
	assert.NoError(t, err, "Failed to read TOML test file")

	// Deserialize from TOML
	var config MeteringConfig
	err = toml.Unmarshal(tomlData, &config)
	assert.NoError(t, err, "Failed to unmarshal TOML configuration")

	// Verify fields
	assert.Equal(t, storage.ProviderTypeLocalFS, config.Type)
	assert.Equal(t, "local-prefix", config.Prefix)
	assert.Equal(t, "shared-pool-003", config.SharedPoolID)
	assert.NotNil(t, config.LocalFS)
	assert.Equal(t, "/tmp/test-data", config.LocalFS.BasePath)
	assert.True(t, config.LocalFS.CreateDirs)
	assert.Equal(t, "0755", config.LocalFS.Permissions)

	// Test round-trip: serialize back to TOML and verify
	serializedData, err := toml.Marshal(&config)
	assert.NoError(t, err, "Failed to marshal configuration back to TOML")

	var roundTripConfig MeteringConfig
	err = toml.Unmarshal(serializedData, &roundTripConfig)
	assert.NoError(t, err, "Failed to unmarshal round-trip TOML")
	assert.Equal(t, config, roundTripConfig, "Round-trip TOML should preserve all data")
}

// TestMeteringConfig_EmptyConfig tests empty configuration
func TestMeteringConfig_EmptyConfig(t *testing.T) {
	cfg := NewMeteringConfig()

	// Test that empty SharedPoolID returns empty string
	assert.Empty(t, cfg.GetSharedPoolID())

	// Test setting and getting SharedPoolID
	cfg.WithSharedPoolID("test-pool")
	assert.Equal(t, "test-pool", cfg.GetSharedPoolID())
}

// TestLoadConfigFromFiles tests loading configurations from different file formats
func TestLoadConfigFromFiles(t *testing.T) {
	tests := []struct {
		name           string
		filePath       string
		expectedType   storage.ProviderType
		expectedPoolID string
		unmarshalFunc  func(data []byte, v interface{}) error
	}{
		{
			name:           "Load YAML S3 config",
			filePath:       "testdata/s3_config.yaml",
			expectedType:   storage.ProviderTypeS3,
			expectedPoolID: "shared-pool-001",
			unmarshalFunc:  yaml.Unmarshal,
		},
		{
			name:           "Load JSON OSS config",
			filePath:       "testdata/oss_config.json",
			expectedType:   storage.ProviderTypeOSS,
			expectedPoolID: "shared-pool-002",
			unmarshalFunc:  json.Unmarshal,
		},
		{
			name:           "Load TOML LocalFS config",
			filePath:       "testdata/localfs_config.toml",
			expectedType:   storage.ProviderTypeLocalFS,
			expectedPoolID: "shared-pool-003",
			unmarshalFunc:  toml.Unmarshal,
		},
	}

	for _, tt := range tests {
		t.Run(tt.name, func(t *testing.T) {
			// Read configuration file
			data, err := os.ReadFile(tt.filePath)
			assert.NoError(t, err, "Failed to read config file: %s", tt.filePath)

			// Parse configuration
			var config MeteringConfig
			err = tt.unmarshalFunc(data, &config)
			assert.NoError(t, err, "Failed to unmarshal config from %s", tt.filePath)

			// Verify basic fields
			assert.Equal(t, tt.expectedType, config.Type, "Type mismatch for %s", tt.filePath)
			assert.Equal(t, tt.expectedPoolID, config.GetSharedPoolID(), "SharedPoolID mismatch for %s", tt.filePath)

			// Test that the configuration can be converted to ProviderConfig
			providerConfig := config.ToProviderConfig()
			assert.Equal(t, tt.expectedType, providerConfig.Type, "ProviderConfig type mismatch for %s", tt.filePath)

			// Verify type-specific configurations
			switch tt.expectedType {
			case storage.ProviderTypeS3:
				assert.NotNil(t, config.AWS, "AWS config should not be nil for S3")
				assert.Equal(t, "us-west-2", config.Region)
				assert.Equal(t, "test-bucket", config.Bucket)
			case storage.ProviderTypeOSS:
				assert.NotNil(t, config.OSS, "OSS config should not be nil for OSS")
				assert.Equal(t, "oss-cn-hangzhou", config.Region)
				assert.Equal(t, "test-bucket", config.Bucket)
			case storage.ProviderTypeLocalFS:
				assert.NotNil(t, config.LocalFS, "LocalFS config should not be nil for LocalFS")
				assert.Equal(t, "/tmp/test-data", config.LocalFS.BasePath)
			}
		})
	}
}

// TestNewFromURI tests creating MeteringConfig from URI strings
func TestNewFromURI(t *testing.T) {
	tests := []struct {
		name     string
		uri      string
		expected *MeteringConfig
		wantErr  bool
	}{
		{
			name: "S3 URI with basic configuration",
			uri:  "s3://test-bucket/data?region-id=us-west-2&access-key=AKSKEXAMPLE&secret-access-key=AK/SK/EXAMPLEKEY",
			expected: &MeteringConfig{
				Type:   storage.ProviderTypeS3,
				Region: "us-west-2",
				Bucket: "test-bucket",
				Prefix: "data",
				AWS: &MeteringAWSConfig{
					AccessKey:       "AKSKEXAMPLE",
					SecretAccessKey: "AK/SK/EXAMPLEKEY",
				},
			},
		},
		{
			name: "S3 URI with all AWS parameters",
			uri:  "s3://my-bucket/logs?region-id=us-east-1&assume-role-arn=arn:aws:iam::123456789012:role/TestRole&s3-force-path-style=true&session-token=token123&shared-pool-id=pool-001",
			expected: &MeteringConfig{
				Type:         storage.ProviderTypeS3,
				Region:       "us-east-1",
				Bucket:       "my-bucket",
				Prefix:       "logs",
				SharedPoolID: "pool-001",
				AWS: &MeteringAWSConfig{
					AssumeRoleARN:    "arn:aws:iam::123456789012:role/TestRole",
					S3ForcePathStyle: true,
					SessionToken:     "token123",
				},
			},
		},
		{
			name: "S3 URI with role-arn parameter (alias for assume-role-arn)",
			uri:  "s3://my-bucket/logs?region-id=us-east-1&role-arn=arn:aws:iam::123456789012:role/TestRole&access-key=AKSKEXAMPLE&secret-access-key=AK/SK/EXAMPLEKEY",
			expected: &MeteringConfig{
				Type:   storage.ProviderTypeS3,
				Region: "us-east-1",
				Bucket: "my-bucket",
				Prefix: "logs",
				AWS: &MeteringAWSConfig{
					AssumeRoleARN:   "arn:aws:iam::123456789012:role/TestRole",
					AccessKey:       "AKSKEXAMPLE",
					SecretAccessKey: "AK/SK/EXAMPLEKEY",
				},
			},
		},
		{
			name: "OSS URI with credentials",
<<<<<<< HEAD
			uri:  "oss://my-bucket/data/meteing/tmp?region-id=oss-ap-southeast-1&access-key=AKSKEXAMPLE&secret-access-key=AK/SK/EXAMPLEKEY&session-token=STS.token",
=======
			uri:  "oss://my-bucket/data/metering/tmp?region-id=oss-ap-southeast-1&access-key=AKSKEXAMPLE&secret-access-key=AK/SK/EXAMPLEKEY&session-token=STS.token",
>>>>>>> 67671f4f
			expected: &MeteringConfig{
				Type:   storage.ProviderTypeOSS,
				Region: "oss-ap-southeast-1",
				Bucket: "my-bucket",
<<<<<<< HEAD
				Prefix: "data/meteing/tmp",
=======
				Prefix: "data/metering/tmp",
>>>>>>> 67671f4f
				OSS: &MeteringOSSConfig{
					AccessKey:       "AKSKEXAMPLE",
					SecretAccessKey: "AK/SK/EXAMPLEKEY",
					SessionToken:    "STS.token",
				},
			},
		},
		{
			name: "OSS URI with role-arn parameter (alias for assume-role-arn)",
			uri:  "oss://my-bucket/data?region-id=oss-ap-southeast-1&role-arn=acs:ram::123456789012:role/TestRole&access-key=AKSKEXAMPLE&secret-access-key=AK/SK/EXAMPLEKEY",
			expected: &MeteringConfig{
				Type:   storage.ProviderTypeOSS,
				Region: "oss-ap-southeast-1",
				Bucket: "my-bucket",
				Prefix: "data",
				OSS: &MeteringOSSConfig{
					AssumeRoleARN:   "acs:ram::123456789012:role/TestRole",
					AccessKey:       "AKSKEXAMPLE",
					SecretAccessKey: "AK/SK/EXAMPLEKEY",
				},
			},
		},
		{
			name: "LocalFS URI with host and path",
			uri:  "localfs:///data/storage/logs?create-dirs=false&permissions=0644",
			expected: &MeteringConfig{
				Type: storage.ProviderTypeLocalFS,
				LocalFS: &MeteringLocalFSConfig{
					BasePath:    "/data/storage/logs",
					CreateDirs:  false,
					Permissions: "0644",
				},
			},
		},
		{
			name: "LocalFS URI with relative path",
			uri:  "file:///logs?create-dirs=true",
			expected: &MeteringConfig{
				Type: storage.ProviderTypeLocalFS,
				LocalFS: &MeteringLocalFSConfig{
					BasePath:   "/logs",
					CreateDirs: true,
				},
			},
		},
		{
			name: "LocalFS URI with host and path - avoid double slash",
			uri:  "localfs://data/logs",
			expected: &MeteringConfig{
				Type: storage.ProviderTypeLocalFS,
				LocalFS: &MeteringLocalFSConfig{
					BasePath:   "/data/logs",
					CreateDirs: true,
				},
			},
		},
		{
			name: "LocalFS URI with host and path starting with slash - avoid double slash",
			uri:  "localfs://data/storage/logs",
			expected: &MeteringConfig{
				Type: storage.ProviderTypeLocalFS,
				LocalFS: &MeteringLocalFSConfig{
					BasePath:   "/data/storage/logs",
					CreateDirs: true,
				},
			},
		},
		{
			name: "LocalFS URI with host only",
			uri:  "localfs://data",
			expected: &MeteringConfig{
				Type: storage.ProviderTypeLocalFS,
				LocalFS: &MeteringLocalFSConfig{
					BasePath:   "/data",
					CreateDirs: true,
				},
			},
		},
		{
			name: "LocalFS URI with host and root path",
			uri:  "localfs://data/",
			expected: &MeteringConfig{
				Type: storage.ProviderTypeLocalFS,
				LocalFS: &MeteringLocalFSConfig{
					BasePath:   "/data",
					CreateDirs: true,
				},
			},
		},
		{
			name: "S3 URI with custom endpoint",
			uri:  "s3://bucket/data?region-id=us-west-2&endpoint=https://s3.custom.com",
			expected: &MeteringConfig{
				Type:     storage.ProviderTypeS3,
				Region:   "us-west-2",
				Bucket:   "bucket",
				Prefix:   "data",
				Endpoint: "https://s3.custom.com",
			},
		},
		{
			name: "S3 URI matching example format",
			uri:  "s3://my-bucket/prefix?region-id=us-east-1",
			expected: &MeteringConfig{
				Type:   storage.ProviderTypeS3,
				Region: "us-east-1",
				Bucket: "my-bucket",
				Prefix: "prefix",
			},
		},
		{
			name:    "Invalid URI scheme",
			uri:     "invalid://test/bucket",
			wantErr: true,
		},
		{
			name:    "Malformed URI",
			uri:     "://invalid",
			wantErr: true,
		},
	}

	for _, tt := range tests {
		t.Run(tt.name, func(t *testing.T) {
			config, err := NewFromURI(tt.uri)

			if tt.wantErr {
				assert.Error(t, err)
				assert.Nil(t, config)
				return
			}

			assert.NoError(t, err)
			assert.NotNil(t, config)

			// Compare the basic fields
			assert.Equal(t, tt.expected.Type, config.Type)
			assert.Equal(t, tt.expected.Region, config.Region)
			assert.Equal(t, tt.expected.Bucket, config.Bucket)
			assert.Equal(t, tt.expected.Prefix, config.Prefix)
			assert.Equal(t, tt.expected.Endpoint, config.Endpoint)
			assert.Equal(t, tt.expected.SharedPoolID, config.SharedPoolID)

			// Compare provider-specific configurations
			if tt.expected.AWS != nil {
				assert.NotNil(t, config.AWS)
				assert.Equal(t, tt.expected.AWS.AssumeRoleARN, config.AWS.AssumeRoleARN)
				assert.Equal(t, tt.expected.AWS.S3ForcePathStyle, config.AWS.S3ForcePathStyle)
				assert.Equal(t, tt.expected.AWS.AccessKey, config.AWS.AccessKey)
				assert.Equal(t, tt.expected.AWS.SecretAccessKey, config.AWS.SecretAccessKey)
				assert.Equal(t, tt.expected.AWS.SessionToken, config.AWS.SessionToken)
			} else {
				assert.Nil(t, config.AWS)
			}

			if tt.expected.OSS != nil {
				assert.NotNil(t, config.OSS)
				assert.Equal(t, tt.expected.OSS.AssumeRoleARN, config.OSS.AssumeRoleARN)
				assert.Equal(t, tt.expected.OSS.AccessKey, config.OSS.AccessKey)
				assert.Equal(t, tt.expected.OSS.SecretAccessKey, config.OSS.SecretAccessKey)
				assert.Equal(t, tt.expected.OSS.SessionToken, config.OSS.SessionToken)
			} else {
				assert.Nil(t, config.OSS)
			}

			if tt.expected.LocalFS != nil {
				assert.NotNil(t, config.LocalFS)
				assert.Equal(t, tt.expected.LocalFS.BasePath, config.LocalFS.BasePath)
				assert.Equal(t, tt.expected.LocalFS.CreateDirs, config.LocalFS.CreateDirs)
				assert.Equal(t, tt.expected.LocalFS.Permissions, config.LocalFS.Permissions)
			} else {
				assert.Nil(t, config.LocalFS)
			}
		})
	}
}

<<<<<<< HEAD
// TestNewFromURI_ParameterAliases tests that URI parameter aliases are supported
func TestNewFromURI_ParameterAliases(t *testing.T) {
	tests := []struct {
		name     string
		uri      string
		expected *MeteringConfig
	}{
		{
			name: "S3 URI with region parameter alias",
			uri:  "s3://test-bucket/data?region=us-west-2&access-key=AKSKEXAMPLE&secret-access-key=AK/SK/EXAMPLEKEY",
			expected: &MeteringConfig{
				Type:   storage.ProviderTypeS3,
				Region: "us-west-2",
				Bucket: "test-bucket",
				Prefix: "data",
				AWS: &MeteringAWSConfig{
					AccessKey:       "AKSKEXAMPLE",
					SecretAccessKey: "AK/SK/EXAMPLEKEY",
				},
			},
		},
		{
			name: "S3 URI with force-path-style parameter alias",
			uri:  "s3://test-bucket/data?region-id=us-west-2&force-path-style=true&access-key=AKSKEXAMPLE&secret-access-key=AK/SK/EXAMPLEKEY",
			expected: &MeteringConfig{
				Type:   storage.ProviderTypeS3,
				Region: "us-west-2",
				Bucket: "test-bucket",
				Prefix: "data",
				AWS: &MeteringAWSConfig{
					AccessKey:        "AKSKEXAMPLE",
					SecretAccessKey:  "AK/SK/EXAMPLEKEY",
					S3ForcePathStyle: true,
				},
			},
		},
		{
			name: "S3 URI with both region and force-path-style aliases",
			uri:  "s3://test-bucket/data?region=us-west-2&force-path-style=true&access-key=AKSKEXAMPLE&secret-access-key=AK/SK/EXAMPLEKEY",
			expected: &MeteringConfig{
				Type:   storage.ProviderTypeS3,
				Region: "us-west-2",
				Bucket: "test-bucket",
				Prefix: "data",
				AWS: &MeteringAWSConfig{
					AccessKey:        "AKSKEXAMPLE",
					SecretAccessKey:  "AK/SK/EXAMPLEKEY",
					S3ForcePathStyle: true,
				},
			},
		},
		{
			name: "OSS URI with region parameter alias",
			uri:  "oss://my-bucket/data?region=oss-ap-southeast-1&access-key=AKSKEXAMPLE&secret-access-key=AK/SK/EXAMPLEKEY",
			expected: &MeteringConfig{
				Type:   storage.ProviderTypeOSS,
				Region: "oss-ap-southeast-1",
				Bucket: "my-bucket",
				Prefix: "data",
				OSS: &MeteringOSSConfig{
					AccessKey:       "AKSKEXAMPLE",
					SecretAccessKey: "AK/SK/EXAMPLEKEY",
				},
			},
		},
		{
			name: "LocalFS URI with region parameter alias (should be ignored)",
			uri:  "localfs:///data/storage/logs?region=us-west-2&create-dirs=true",
			expected: &MeteringConfig{
				Type:   storage.ProviderTypeLocalFS,
				Region: "us-west-2", // region should still be parsed for LocalFS
				LocalFS: &MeteringLocalFSConfig{
					BasePath:   "/data/storage/logs",
					CreateDirs: true,
				},
			},
		},
	}

	for _, tt := range tests {
		t.Run(tt.name, func(t *testing.T) {
			config, err := NewFromURI(tt.uri)
			assert.NoError(t, err)
			assert.NotNil(t, config)

			// Basic configuration
			assert.Equal(t, tt.expected.Type, config.Type)
			assert.Equal(t, tt.expected.Region, config.Region)
			assert.Equal(t, tt.expected.Bucket, config.Bucket)
			assert.Equal(t, tt.expected.Prefix, config.Prefix)

			// AWS configuration
			if tt.expected.AWS != nil {
				assert.NotNil(t, config.AWS)
				assert.Equal(t, tt.expected.AWS.AccessKey, config.AWS.AccessKey)
				assert.Equal(t, tt.expected.AWS.SecretAccessKey, config.AWS.SecretAccessKey)
				assert.Equal(t, tt.expected.AWS.S3ForcePathStyle, config.AWS.S3ForcePathStyle)
			} else {
				assert.Nil(t, config.AWS)
			}

			// OSS configuration
			if tt.expected.OSS != nil {
				assert.NotNil(t, config.OSS)
				assert.Equal(t, tt.expected.OSS.AccessKey, config.OSS.AccessKey)
				assert.Equal(t, tt.expected.OSS.SecretAccessKey, config.OSS.SecretAccessKey)
			} else {
				assert.Nil(t, config.OSS)
			}

			// LocalFS configuration
			if tt.expected.LocalFS != nil {
				assert.NotNil(t, config.LocalFS)
				assert.Equal(t, tt.expected.LocalFS.BasePath, config.LocalFS.BasePath)
				assert.Equal(t, tt.expected.LocalFS.CreateDirs, config.LocalFS.CreateDirs)
			} else {
				assert.Nil(t, config.LocalFS)
			}
		})
	}
}

=======
>>>>>>> 67671f4f
// TestNewFromURI_ToProviderConfig tests that URI-created configs can be converted to ProviderConfig
func TestNewFromURI_ToProviderConfig(t *testing.T) {
	uri := "s3://test-bucket/data?region-id=us-west-2&access-key=AKSKEXAMPLE&secret-access-key=AK/SK/EXAMPLEKEY&s3-force-path-style=true"

	config, err := NewFromURI(uri)
	assert.NoError(t, err)
	assert.NotNil(t, config)

	providerConfig := config.ToProviderConfig()
	assert.Equal(t, storage.ProviderTypeS3, providerConfig.Type)
	assert.Equal(t, "us-west-2", providerConfig.Region)
	assert.Equal(t, "test-bucket", providerConfig.Bucket)
	assert.Equal(t, "data", providerConfig.Prefix)

	assert.NotNil(t, providerConfig.AWS)
	assert.Equal(t, "AKSKEXAMPLE", providerConfig.AWS.AccessKey)
	assert.Equal(t, "AK/SK/EXAMPLEKEY", providerConfig.AWS.SecretAccessKey)
	assert.True(t, providerConfig.AWS.S3ForcePathStyle)
}

// TestNewFromURI_PathConstruction tests that LocalFS URI path construction
// does not create malformed paths with double slashes
func TestNewFromURI_PathConstruction(t *testing.T) {
	tests := []struct {
		name         string
		uri          string
		expectedPath string
		description  string
	}{
		{
			name:         "Host with simple path",
			uri:          "localfs://data/logs",
			expectedPath: "/data/logs",
			description:  "Should combine host and path without double slashes",
		},
		{
			name:         "Host with nested path",
			uri:          "localfs://var/log/app",
			expectedPath: "/var/log/app",
			description:  "Should handle nested paths correctly",
		},
		{
			name:         "Host only",
			uri:          "localfs://tmp",
			expectedPath: "/tmp",
			description:  "Should handle host-only URIs",
		},
		{
			name:         "Host with trailing slash",
			uri:          "localfs://data/",
			expectedPath: "/data",
			description:  "Should handle trailing slash without creating double slashes",
		},
		{
			name:         "Absolute path without host",
			uri:          "localfs:///absolute/path",
			expectedPath: "/absolute/path",
			description:  "Should handle absolute paths correctly",
		},
		{
			name:         "Root path without host",
			uri:          "localfs:///",
			expectedPath: "/",
			description:  "Should handle root path correctly",
		},
	}

	for _, tt := range tests {
		t.Run(tt.name, func(t *testing.T) {
			config, err := NewFromURI(tt.uri)

			assert.NoError(t, err, "URI parsing should not fail")
			assert.NotNil(t, config, "Config should not be nil")
			assert.Equal(t, storage.ProviderTypeLocalFS, config.Type, "Should be LocalFS type")
			assert.NotNil(t, config.LocalFS, "LocalFS config should not be nil")

			actualPath := config.LocalFS.BasePath
			assert.Equal(t, tt.expectedPath, actualPath, tt.description)

			// Ensure no double slashes exist in the path (except for Windows UNC paths, but we're not supporting those in this context)
			assert.NotContains(t, actualPath, "//", "Path should not contain double slashes")
		})
	}
}<|MERGE_RESOLUTION|>--- conflicted
+++ resolved
@@ -427,20 +427,12 @@
 		},
 		{
 			name: "OSS URI with credentials",
-<<<<<<< HEAD
-			uri:  "oss://my-bucket/data/meteing/tmp?region-id=oss-ap-southeast-1&access-key=AKSKEXAMPLE&secret-access-key=AK/SK/EXAMPLEKEY&session-token=STS.token",
-=======
 			uri:  "oss://my-bucket/data/metering/tmp?region-id=oss-ap-southeast-1&access-key=AKSKEXAMPLE&secret-access-key=AK/SK/EXAMPLEKEY&session-token=STS.token",
->>>>>>> 67671f4f
 			expected: &MeteringConfig{
 				Type:   storage.ProviderTypeOSS,
 				Region: "oss-ap-southeast-1",
 				Bucket: "my-bucket",
-<<<<<<< HEAD
-				Prefix: "data/meteing/tmp",
-=======
 				Prefix: "data/metering/tmp",
->>>>>>> 67671f4f
 				OSS: &MeteringOSSConfig{
 					AccessKey:       "AKSKEXAMPLE",
 					SecretAccessKey: "AK/SK/EXAMPLEKEY",
@@ -618,7 +610,6 @@
 	}
 }
 
-<<<<<<< HEAD
 // TestNewFromURI_ParameterAliases tests that URI parameter aliases are supported
 func TestNewFromURI_ParameterAliases(t *testing.T) {
 	tests := []struct {
@@ -741,8 +732,6 @@
 	}
 }
 
-=======
->>>>>>> 67671f4f
 // TestNewFromURI_ToProviderConfig tests that URI-created configs can be converted to ProviderConfig
 func TestNewFromURI_ToProviderConfig(t *testing.T) {
 	uri := "s3://test-bucket/data?region-id=us-west-2&access-key=AKSKEXAMPLE&secret-access-key=AK/SK/EXAMPLEKEY&s3-force-path-style=true"
